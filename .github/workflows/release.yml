--- conflicted
+++ resolved
@@ -92,58 +92,8 @@
         env:
           UPSTASH_REDIS_URL: ${{ secrets.UPSTASH_REDIS_URL }}
           UPSTASH_REDIS_KEY: ${{ secrets.UPSTASH_REDIS_KEY }}
-<<<<<<< HEAD
           ASTRA_DB_ID: ${{ secrets.ASTRA_DB_ID }}
           ASTRA_DB_APPLICATION_TOKEN: ${{ secrets.ASTRA_DB_APPLICATION_TOKEN }}
-    # - name: Run E2E tests
-    #   if: github.repository == 'nextauthjs/next-auth'
-    #   run: pnpm e2e
-    #   timeout-minutes: 15
-    #   env:
-    #     AUTH0_USERNAME: ${{ secrets.AUTH0_USERNAME }}
-    #     AUTH0_PASSWORD: ${{ secrets.AUTH0_PASSWORD }}
-    #     TURBO_TOKEN: ${{ secrets.TURBO_TOKEN }}
-    #     TURBO_TEAM: ${{ vars.TURBO_TEAM }}
-    # - name: Upload E2E artifacts
-    #   if: github.repository == 'nextauthjs/next-auth'
-    #   uses: actions/upload-artifact@v3
-    #   with:
-    #     name: playwright-report
-    #     path: apps/dev/nextjs/playwright-report/
-    #     retention-days: 30
-    # - name: Coverage
-    #   uses: codecov/codecov-action@v1
-    #   with:
-    #     directory: ./coverage
-    #     fail_ci_if_error: false
-  # release-branch:
-  #   name: Publish branch
-  #   runs-on: ubuntu-latest
-  #   needs: test
-  #   if: ${{ github.event_name == 'push' }}
-  #   environment: Production
-  #   steps:
-  #     - name: Init
-  #       uses: actions/checkout@v3
-  #       with:
-  #         fetch-depth: 0
-  #         # Please upvote https://github.com/orgs/community/discussions/13836
-  #         token: ${{ secrets.GH_PAT }}
-  #     - name: Install pnpm
-  #       uses: pnpm/action-setup@v2.2.4
-  #     - name: Setup Node
-  #       uses: actions/setup-node@v3
-  #       with:
-  #         cache: "pnpm"
-  #     - name: Install dependencies
-  #       run: pnpm install
-  #     - name: Publish to npm and GitHub
-  #       run: pnpm release
-  #       env:
-  #         # Please upvote https://github.com/orgs/community/discussions/13836
-  #         GITHUB_TOKEN: ${{ secrets.GH_PAT }}
-  #         NPM_TOKEN: ${{ secrets.NPM_TOKEN }}
-=======
       # - name: Run E2E tests
       #   if: github.repository == 'nextauthjs/next-auth'
       #   run: pnpm e2e
@@ -192,7 +142,6 @@
           # Please upvote https://github.com/orgs/community/discussions/13836
           GITHUB_TOKEN: ${{ secrets.GH_PAT }}
           NPM_TOKEN: ${{ secrets.NPM_TOKEN }}
->>>>>>> d3a38b71
   release-pr:
     name: Publish PR
     runs-on: ubuntu-latest
