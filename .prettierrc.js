// @ts-check

/** @type {import("prettier").Config} */
module.exports = {
  semi: false,
  singleQuote: false,
  overrides: [
    {
      files: "apps/dev/pages/api/auth/[...nextauth].ts",
      options: {
        printWidth: 150,
      },
    },
<<<<<<< HEAD
    {
      files: "packages/core/src/**/*.ts",
      excludeFiles: "packages/core/src/providers/oauth-types.ts",
      options: {
        // Re-enable, but jsdocLineWrappingStyle is a bit greedy:
        // https://github.com/hosseinmd/prettier-plugin-jsdoc#options
        // plugins: ["prettier-plugin-jsdoc"],
      },
    },
=======
>>>>>>> f7275c75
  ],
}<|MERGE_RESOLUTION|>--- conflicted
+++ resolved
@@ -11,17 +11,5 @@
         printWidth: 150,
       },
     },
-<<<<<<< HEAD
-    {
-      files: "packages/core/src/**/*.ts",
-      excludeFiles: "packages/core/src/providers/oauth-types.ts",
-      options: {
-        // Re-enable, but jsdocLineWrappingStyle is a bit greedy:
-        // https://github.com/hosseinmd/prettier-plugin-jsdoc#options
-        // plugins: ["prettier-plugin-jsdoc"],
-      },
-    },
-=======
->>>>>>> f7275c75
   ],
 }