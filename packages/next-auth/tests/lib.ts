import { createHash } from "node:crypto"
import { AuthHandler } from "../src/core"
import type { LoggerInstance, NextAuthOptions } from "../src"
import type { Adapter } from "../src/adapters"

export function mockLogger(): Record<keyof LoggerInstance, jest.Mock> {
  return {
    error: jest.fn(() => {}),
    warn: jest.fn(() => {}),
    debug: jest.fn(() => {}),
  }
}

interface HandlerOptions {
  prod?: boolean
  path?: string
  params?: URLSearchParams | Record<string, string>
  requestInit?: RequestInit
}

export async function handler(
  options: NextAuthOptions,
  { prod, path, params, requestInit }: HandlerOptions
) {
  // @ts-expect-error
  if (prod) process.env.NODE_ENV = "production"

  const url = new URL(
    `http://localhost/api/auth/${path ?? "signin"}?${new URLSearchParams(
      params ?? {}
    )}`
  )
  const req = new Request(url, { headers: { host: "" }, ...requestInit })
  const logger = mockLogger()
  const response = await AuthHandler(req, {
    secret: "secret",
    ...options,
    logger,
  })
  // @ts-expect-error
  if (prod) process.env.NODE_ENV = "test"

  return {
    res: {
      status: response.status,
      headers: response.headers,
      body: response.body,
      redirect: response.headers.get("location"),
      html:
        response.headers?.get("content-type") === "text/html"
          ? await response.clone().text()
          : undefined,
    },
    log: logger,
  }
}

export function createCSRF() {
  const secret = "secret"
  const value = "csrf"
  const token = createHash("sha256").update(`${value}${secret}`).digest("hex")

  return {
    secret,
    csrf: { value, token, cookie: `next-auth.csrf-token=${value}|${token}` },
  }
}

export function mockAdapter(): Adapter {
  const adapter: Adapter = {
    createVerificationToken: jest.fn(() => {}),
    useVerificationToken: jest.fn(() => {}),
    getUserByEmail: jest.fn(() => {}),
<<<<<<< HEAD
  } as unknown as Adapter
=======
  }
>>>>>>> 6f459225
  return adapter
}<|MERGE_RESOLUTION|>--- conflicted
+++ resolved
@@ -71,10 +71,6 @@
     createVerificationToken: jest.fn(() => {}),
     useVerificationToken: jest.fn(() => {}),
     getUserByEmail: jest.fn(() => {}),
-<<<<<<< HEAD
   } as unknown as Adapter
-=======
-  }
->>>>>>> 6f459225
   return adapter
 }