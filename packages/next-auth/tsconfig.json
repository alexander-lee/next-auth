{
  "extends": "utils/tsconfig.json",
  "compilerOptions": {
<<<<<<< HEAD
    "lib": [
      "dom",
      "dom.iterable",
      "esnext"
    ],
=======
    "lib": ["dom", "dom.iterable", "esnext"],
>>>>>>> 9e802b00
    "jsx": "react-jsx",
    "outDir": ".",
    "rootDir": "src"
  },
  "include": ["src/**/*"],
  "exclude": ["*.js", "*.d.ts"]
}<|MERGE_RESOLUTION|>--- conflicted
+++ resolved
@@ -1,19 +1,20 @@
 {
   "extends": "utils/tsconfig.json",
   "compilerOptions": {
-<<<<<<< HEAD
     "lib": [
       "dom",
       "dom.iterable",
       "esnext"
     ],
-=======
-    "lib": ["dom", "dom.iterable", "esnext"],
->>>>>>> 9e802b00
     "jsx": "react-jsx",
     "outDir": ".",
     "rootDir": "src"
   },
-  "include": ["src/**/*"],
-  "exclude": ["*.js", "*.d.ts"]
+  "include": [
+    "src/**/*"
+  ],
+  "exclude": [
+    "*.js",
+    "*.d.ts"
+  ]
 }