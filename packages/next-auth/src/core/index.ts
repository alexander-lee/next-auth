--- conflicted
+++ resolved
@@ -44,15 +44,6 @@
   options: NextAuthOptions
 }
 
-<<<<<<< HEAD
-async function NextAuthHandlerInternal<
-  Body extends string | Record<string, any> | any[]
->(
-  request: Request,
-  userOptions: NextAuthOptions
-): Promise<OutgoingResponse<Body>> {
-  const internalRequest = await fromRequest(request)
-=======
 async function getBody(req: Request): Promise<Record<string, any> | undefined> {
   try {
     return await req.json()
@@ -128,18 +119,8 @@
       redirect: `${pages.error}?error=Configuration`,
     }
   }
->>>>>>> d9167bbf
-
-  const {
-    action,
-    providerId,
-    error,
-    method = "GET",
-    body,
-    query,
-    host,
-    headers,
-  } = internalRequest
+
+  const { action, providerId, error, method = "GET" } = req
 
   const { options, cookies } = await init({
     userOptions,
